--- conflicted
+++ resolved
@@ -12,21 +12,17 @@
     if converter == "stanet":
         method_str = method_transfer_dict[method.lower()] if method.lower() in method_transfer_dict \
             else "Prandtl-Colebrook"
-<<<<<<< HEAD
+
         if logging_level.lower() == "info" and method_str != "Swamee-Jain":
             logger.info("%s results are from %s calculation mode." % (converter.capitalize, method_str))
         elif method_str == "Swamee-Jain":
             logger.debug("%s results are not existent for %s calculation mode." % (converter.capitalize, method_str))
-=======
-        if logging_level.lower() == "info":
-            logger.info("%s results are from %s calculation mode."
-                        % (converter.capitalize, method_str))
->>>>>>> e0b6c7ee
+
         else:
             logger.debug("%s results are from %s calculation mode."
                          % (converter.capitalize, method_str))
     else:
-<<<<<<< HEAD
+
         method_str = method_transfer_dict[method.lower()] if method.lower() in method_transfer_dict \
             else "Prandtl-Colebrook"
 
@@ -37,6 +33,4 @@
         else:
             logger.debug("%s results are from %s calculation mode." % (converter.capitalize, method_str))
     return method_str
-=======
-        logger.info("OpenModelica results are used.")
->>>>>>> e0b6c7ee
+
