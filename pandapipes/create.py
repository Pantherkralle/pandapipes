# Copyright (c) 2020 by Fraunhofer Institute for Energy Economics
# and Energy System Technology (IEE), Kassel. All rights reserved.
# Use of this source code is governed by a BSD-style license that can be found in the LICENSE file.

import numpy as np
import pandas as pd
from packaging import version
from pandapipes.component_models.auxiliaries.component_toolbox import add_new_component
from pandapipes.pandapipes_net import pandapipesNet, get_default_pandapipes_structure
from pandapipes.properties import call_lib
from pandapipes.properties.fluids import _add_fluid_to_net
from pandapower.auxiliary import get_free_id, _preserve_dtypes
from pandapipes.properties.fluids import Fluid
from pandapipes.std_types.std_type import PumpStdType, add_basic_std_types, add_pump_std_type, \
    load_std_type
from pandapipes.std_types.std_type_toolbox import regression_function
from pandapipes.component_models import Junction, Sink, Source, Pump, Pipe, ExtGrid, \
    HeatExchanger, Valve, CirculationPumpPressure, CirculationPumpMass, PressureControlComponent

try:
    import pplog as logging
except ImportError:
    import logging

logger = logging.getLogger(__name__)


def create_empty_network(name="", fluid=None, add_stdtypes=True):
    """
    This function initializes the pandapipes datastructure.

    :param name: Name for the network
    :type name: string, default None
    :param fluid: A fluid that can be added to the net from the start. Should be either of type\
            Fluid (c.f. pandapipes.properties.fluids.Fluid) or a string which refers to a standard\
            fluid type used to call `create_fluid_from_lib`. A fluid is required for pipeflow\
            calculations, but can also be added later.
    :type fluid: Fluid or str, default None
    :param add_stdtypes: Flag whether to add a dictionary of typical pump and pipe std types
    :type add_stdtypes: bool, default True
    :return: net - pandapipesNet with empty tables
    :rtype: pandapipesNet

    :Example:
        >>> net1 = create_empty_network("my_first_pandapipesNet", "lgas")
        >>> net2 = create_empty_network()

    """
    net = pandapipesNet(get_default_pandapipes_structure())
    add_new_component(net, Junction, True)
    add_new_component(net, Pipe, True)
    add_new_component(net, ExtGrid, True)
    net['controller'] = pd.DataFrame(np.zeros(0, dtype=net['controller']), index=[])
    net['name'] = name
    if add_stdtypes:
        add_basic_std_types(net)

    if fluid is not None:
        if isinstance(fluid, Fluid):
            net["fluid"] = fluid
        elif isinstance(fluid, str):
            create_fluid_from_lib(net, fluid)
        else:
            logger.warning("The fluid %s cannot be added to the net Only fluids of type Fluid or "
                           "strings can be used." % fluid)
    return net


def create_junction(net, pn_bar, tfluid_k, height_m=0, name=None, index=None, in_service=True,
                    type="junction", geodata=None, **kwargs):
    """
    Adds one junction in table net["junction"]. Junctions are the nodes of the network that
    all other elements connect to.

    :param net: The pandapipes network in which the element is created
    :type net: pandapipesNet
    :param pn_bar: The nominal pressure in [bar]. Used as an initial value for pressure calculation.
    :type pn_bar: float
    :param tfluid_k: The fluid temperature in [K]. Used as parameter for gas calculations and as\
            initial value for temperature calculations.
    :type tfluid_k: float
    :param height_m: Height of node above sea level in [m]
    :type height_m: float, default 0
    :param name: The name for this junction
    :type name: string, default None
    :param index: Force a specified ID if it is available. If None, the index one higher than the\
            highest already existing index is selected.
    :type index: int, default None
    :param in_service: True for in_service or False for out of service
    :type in_service: boolean, default True
    :param type: not used yet - Designed for type differentiation on pandas lookups (e.g. household\
            connection vs. crossing)
    :type type: string, default "junction"
    :param geodata: Coordinates used for plotting
    :type geodata: (x,y)-tuple, default None
    :param kwargs: Additional keyword arguments will be added as further columns to the\
            net["junction"] table
    :return: index - The unique ID of the created element
    :rtype: int

    :Example:
        >>> create_junction(net, pn_bar=5, tfluid_k=320)
    """
    add_new_component(net, Junction)

    if index and index in net["junction"].index:
        raise UserWarning("A junction with index %s already exists" % index)

    if index is None:
        index = get_free_id(net["junction"])

    # store dtypes
    dtypes = net.junction.dtypes
    cols = ["name", "pn_bar", "tfluid_k", "height_m", "in_service", "type"]
    vals = [name, pn_bar, tfluid_k, height_m, bool(in_service), type]

    all_values = {col: val for col, val in zip(cols, vals)}
    all_values.update(kwargs)
    for col, val in all_values.items():
        net.junction.at[index, col] = val

    # and preserve dtypes
    _preserve_dtypes(net.junction, dtypes)

    if geodata is not None:
        if len(geodata) != 2:
            raise UserWarning("geodata must be given as (x, y) tupel")
        net["junction_geodata"].loc[index, ["x", "y"]] = geodata

    return index


def create_sink(net, junction, mdot_kg_per_s, scaling=1., name=None, index=None, in_service=True,
                type='sink', **kwargs):
    """
    Adds one sink in table net["sink"].

    :param net: The net for which this sink should be created
    :type net: pandapipesNet
    :param junction: The index of the junction to which the sink is connected
    :type junction: int
    :param mdot_kg_per_s: The required mass flow
    :type mdot_kg_per_s: float, default None
    :param scaling: An optional scaling factor to be set customly
    :type scaling: float, default 1
    :param name: A name tag for this sink
    :type name: str, default None
    :param index: Force a specified ID if it is available. If None, the index one higher than the\
            highest already existing index is selected.
    :type index: int, default None
    :param in_service: True for in service, False for out of service
    :type in_service: bool, default True
    :param type: Type variable to classify the sink
    :type type: str, default None
    :param kwargs: Additional keyword arguments will be added as further columns to the\
            net["sink"] table
    :return: index - The unique ID of the created element
    :rtype: int

    :Example:
        >>> new_sink_id = create_sink(net, junction=2, mdot_kg_per_s=0.1)

    """
    add_new_component(net, Sink)

    if junction not in net["junction"].index.values:
        raise UserWarning("Cannot attach to junction %s, junction does not exist" % junction)

    if index is None:
        index = get_free_id(net["sink"])

    if index in net["sink"].index:
        raise UserWarning("A sink with the id %s already exists" % index)

    # store dtypes
    dtypes = net.sink.dtypes

    cols = ["name", "junction", "mdot_kg_per_s", "scaling", "in_service", "type"]
    vals = [name, junction, mdot_kg_per_s, scaling, bool(in_service), type]
    all_values = {col: val for col, val in zip(cols, vals)}
    all_values.update(kwargs)
    for col, val in all_values.items():
        net.sink.at[index, col] = val

    # and preserve dtypes
    _preserve_dtypes(net.sink, dtypes)

    return index


def create_source(net, junction, mdot_kg_per_s, scaling=1., name=None, index=None, in_service=True,
                  type='source', **kwargs):
    """
    Adds one source in table net["source"].

    :param net: The net for which this source should be created
    :type net: pandapipesNet
    :param junction: The index of the junction to which the source is connected
    :type junction: int
    :param mdot_kg_per_s: The required mass flow
    :type mdot_kg_per_s: float, default None
    :param scaling: An optional scaling factor to be set customly
    :type scaling: float, default 1
    :param name: A name tag for this source
    :type name: str, default None
    :param index: Force a specified ID if it is available. If None, the index one higher than the\
            highest already existing index is selected.
    :type index: int, default None
    :param in_service: True for in service, False for out of service
    :type in_service: bool, default True
    :param type: Type variable to classify the source
    :type type: str, default None
    :param kwargs: Additional keyword arguments will be added as further columns to the\
            net["source"] table
    :return: index - The unique ID of the created element
    :rtype: int

    :Example:
        >>> create_source(net,junction=2,mdot_kg_per_s=0.1)

    """
    add_new_component(net, Source)

    if junction not in net["junction"].index.values:
        raise UserWarning("Cannot attach to junction %s, junction does not exist" % junction)

    if index is None:
        index = get_free_id(net["source"])

    if index in net["source"].index:
        raise UserWarning("A source with the id %s already exists" % index)

    # store dtypes
    dtypes = net.source.dtypes

    cols = ["name", "junction", "mdot_kg_per_s", "scaling", "in_service", "type"]
    vals = [name, junction, mdot_kg_per_s, scaling, bool(in_service), type]
    all_values = {col: val for col, val in zip(cols, vals)}
    all_values.update(kwargs)
    for col, val in all_values.items():
        net.source.at[index, col] = val

    # and preserve dtypes
    _preserve_dtypes(net.source, dtypes)

    return index


def create_ext_grid(net, junction, p_bar, t_k, name=None, in_service=True, index=None, type="pt"):
    """
    Creates an external grid and adds it to the table net["ext_grid"]. It transfers the junction
    that it is connected to into a node with fixed value for either pressure, temperature or both
    (depending on the type). Usually external grids represent connections to other grids feeding
    the given pandapipesNet.

    :param net: The net that the external grid should be connected to
    :type net: pandapipesNet
    :param junction: The junction to which the external grid is connected
    :type junction: int
    :param p_bar: The pressure of the external grid
    :type p_bar: float
    :param t_k: The fixed temperature at the external grid
    :type t_k: float, default 285.15
    :param name: A name tag for this ext_grid
    :type name: str, default None
    :param in_service: True for in service, False for out of service
    :type in_service: bool, default True
    :param index: Force a specified ID if it is available. If None, the index one higher than the\
            highest already existing index is selected.
    :param type: The external grid type denotes the values that are fixed at the respective node:\n
            - "p": The pressure is fixed, the node acts as a slack node for the mass flow.
            - "t": The temperature is fixed and will not be solved for, but is assumed as the node's mix temperature. Please note that pandapipes cannot check for inconsistencies in the formulation of heat transfer equations yet. \n
            - "pt": The external grid shows both "p" and "t" behavior.
    :type type: str, default "pt"
    :type index: int, default None
    :return: index - The unique ID of the created element
    :rtype: int

    :Example:
        >>> create_ext_grid(net, junction=2, p_bar=100, t_k=293.15)

    """
    add_new_component(net, ExtGrid)

    if not type in ["p", "t", "pt"]:
        logger.warning("no proper type was chosen.")

    if junction not in net["junction"].index.values:
        raise UserWarning("Cannot attach to junction %s, junction does not exist" % junction)

    if index is not None and index in net["ext_grid"].index:
        raise UserWarning("An external grid with with index %s already exists" % index)

    if index is None:
        index = get_free_id(net["ext_grid"])

    # store dtypes
    dtypes = net.ext_grid.dtypes

    net.ext_grid.loc[index, ["name", "junction", "p_bar", "t_k", "in_service", "type"]] = \
        [name, junction, p_bar, t_k, bool(in_service), type]

    # and preserve dtypes
    _preserve_dtypes(net.ext_grid, dtypes)
    return index


def create_heat_exchanger(net, from_junction, to_junction, diameter_m, qext_w, loss_coefficient=0,
                          name=None, index=None, in_service=True, type="heat_exchanger", **kwargs):
    """
    Creates a heat exchanger element in net["heat_exchanger"] from heat exchanger parameters.

    :param net: The net within this heat exchanger should be created
    :type net: pandapipesNet
    :param from_junction: ID of the junction on one side which the heat exchanger will be\
            connected with
    :type from_junction: int
    :param to_junction: ID of the junction on the other side which the heat exchanger will be\
            connected with
    :type to_junction: int
    :param diameter_m: The heat exchanger inner diameter in [m]
    :type diameter_m: float
    :param qext_w: External heat feed-in through the heat exchanger in [W]
    :type qext_w: float, default 0.0
    :param loss_coefficient: An additional pressure loss coefficient, introduced by e.g. bends
    :type loss_coefficient: float
    :param name: The name of the heat exchanger
    :type name: str, default None
    :param index: Force a specified ID if it is available. If None, the index one higher than the\
            highest already existing index is selected.
    :type index: int, default None
    :param in_service: True for in_service or False for out of service
    :type in_service: bool, default True
    :param type: Not used yet
    :type type: str
    :param kwargs: Additional keyword arguments will be added as further columns to the\
                    net["heat_exchanger"] table
    :return: index - The unique ID of the created heat exchanger
    :rtype: int

    :Example:
        >>> create_heat_exchanger(net, from_junction=0, to_junction=1, diameter_m=40e-3, qext_w=2000)
    """
    add_new_component(net, HeatExchanger)

    # check if junction exist to attach the heat exchanger to
    for b in [from_junction, to_junction]:
        if b not in net["junction"].index.values:
            raise UserWarning("Heat exchanger %s tries to attach to non-existing junction %s"
                              % (name, b))

    if index is None:
        index = get_free_id(net["heat_exchanger"])

    if index in net["heat_exchanger"].index:
        raise UserWarning("A heat exchanger with index %s already exists" % index)

    v = {"name": name, "from_junction": from_junction, "to_junction": to_junction,
         "diameter_m": diameter_m, "qext_w": qext_w, "loss_coefficient": loss_coefficient,
         "in_service": bool(in_service), "type": type}
    v.update(kwargs)

    # store dtypes
    dtypes = net.heat_exchanger.dtypes

    for col, val in v.items():
        net.heat_exchanger.at[index, col] = val

    # and preserve dtypes
    _preserve_dtypes(net.heat_exchanger, dtypes)

    return index


def create_pipe(net, from_junction, to_junction, std_type, length_km, k_mm=1, loss_coefficient=0,
                sections=1, alpha_w_per_m2k=0., text_k=293, qext_w=0., name=None, index=None,
                geodata=None, in_service=True, type="pipe", **kwargs):
    """
    Creates a pipe element in net["pipe"] from pipe parameters.

    :param net: The net for which this pipe should be created
    :type net: pandapipesNet
    :param from_junction: ID of the junction on one side which the pipe will be connected to
    :type from_junction: int
    :param to_junction: ID of the junction on the other side to which the pipe will be connected to
    :type to_junction: int
    :param std_type: Name of standard type
    :type std_type: str
    :param length_km: Length of the pipe in [km]
    :type length_km: float
    :param k_mm: Pipe roughness in [mm]
    :type k_mm: float, default 1
    :param loss_coefficient: An additional pressure loss coefficient, introduced by e.g. bends
    :type loss_coefficient: float, default 0
    :param sections: The number of internal pipe sections. Important for gas and temperature\
            calculations, where variables are dependent on pipe length.
    :type sections: int, default 1
    :param alpha_w_per_m2k: Heat transfer coefficient in [W/(m^2*K)]
    :type alpha_w_per_m2k: float, default 0
    :param text_k: Ambient temperature of pipe in [K]
    :type text_k: float, default 293
    :param qext_w: External heat feed-in to the pipe in [W]
    :type qext_w: float, default 0
    :param name: A name tag for this pipe
    :type name: str, default None
    :param index: Force a specified ID if it is available. If None, the index one higher than the\
            highest already existing index is selected.
    :type index: int, default None
    :param geodata: The coordinates of the pipe. The first row should be the coordinates of\
            junction a and the last should be the coordinates of junction b. The points in the\
            middle represent the bending points of the pipe.
    :type geodata: array, shape=(,2L), default None
    :param in_service: True for in service, False for out of service
    :type in_service: bool, default True
    :param type: An identifier for special types of pipes (e.g. below or above ground)
    :type type: str, default "pipe"
    :param kwargs: Additional keyword arguments will be added as further columns to the\
            net["pipe"] table
    :return: index - The unique ID of the created element
    :rtype: int

    :Example:
        >>> create_pipe(net,from_junction=0,to_junction=1,std_type='315_PE_80_SDR_17',length_km=1)

    """
    add_new_component(net, Pipe)

    # check if junction exist to attach the pipe to
    for b in [from_junction, to_junction]:
        if b not in net["junction"].index.values:
            raise UserWarning("Pipe %s tries to attach to non-existing junction %s"
                              % (name, b))

    if index is None:
        index = get_free_id(net["pipe"])

    if index in net["pipe"].index:
        raise UserWarning("A pipe with index %s already exists" % index)

    _check_std_type(net, std_type, "pipe", "create_pipe")
    pipe_parameter = load_std_type(net, std_type, "pipe")
    v = {"name": name, "from_junction": from_junction, "to_junction": to_junction,
         "std_type": std_type, "length_km": length_km, "diameter_m":
             pipe_parameter["inner_diameter_mm"] / 1000, "k_mm": k_mm,
         "loss_coefficient": loss_coefficient, "alpha_w_per_m2k": alpha_w_per_m2k,
         "sections": sections, "in_service": bool(in_service), "type": type, "qext_w": qext_w,
         "text_k": text_k}
    v.update(kwargs)

    # store dtypes
    dtypes = net.pipe.dtypes

    for col, val in v.items():
        net.pipe.at[index, col] = val

    # and preserve dtypes
    _preserve_dtypes(net.pipe, dtypes)

    if geodata is not None:
        net["pipe_geodata"].at[index, "coords"] = geodata

    return index


def create_pipe_from_parameters(net, from_junction, to_junction, length_km, diameter_m, k_mm=1,
                                loss_coefficient=0, sections=1, alpha_w_per_m2k=0., text_k=293,
                                qext_w=0., name=None, index=None, geodata=None, in_service=True,
                                type="pipe", **kwargs):
    """
    Creates a pipe element in net["pipe"] from pipe parameters.

    :param net: The net for which this pipe should be created
    :type net: pandapipesNet
    :param from_junction: ID of the junction on one side which the pipe will be connected with
    :type from_junction: int
    :param to_junction: ID of the junction on the other side to which the pipe will be connected to
    :type to_junction: int
    :param length_km: Length of the pipe in [km]
    :type length_km: float
    :param diameter_m: The pipe diameter in [m]
    :type diameter_m: float
    :param k_mm: Pipe roughness in [mm]
    :type k_mm: float, default 1
    :param loss_coefficient: An additional pressure loss coefficient, introduced by e.g. bends
    :type loss_coefficient: float, default 0
    :param sections: The number of internal pipe sections. Important for gas and temperature\
            calculations, where variables are dependent on pipe length.
    :type sections: int, default 1
    :param alpha_w_per_m2k: Heat transfer coefficient in [W/(m^2*K)]
    :type alpha_w_per_m2k: float, default 0
    :param qext_w: external heat feed-in to the pipe in [W]
    :type qext_w: float, default 0
    :param text_k: Ambient temperature of pipe in [K]
    :type text_k: float, default 293
    :param name: A name tag for this pipe
    :type name: str, default None
    :param index: Force a specified ID if it is available. If None, the index one higher than the\
            highest already existing index is selected.
    :type index: int, default None
    :param geodata: The coordinates of the pipe. The first row should be the coordinates of\
            junction a and the last should be the coordinates of junction b. The points in the\
            middle represent the bending points of the pipe
    :type geodata: array, shape= (,2L), default None
    :param in_service: True for in service, false for out of service
    :type in_service: bool, default True
    :param type: An identifier for special types of pipes (e.g. below or above ground)
    :type type: str, default "pipe"
    :param kwargs: Additional keyword arguments will be added as further columns to the\
            net["pipe"] table
    :return: index - The unique ID of the created element
    :rtype: int

    :Example:
        >>> create_pipe_from_parameters(net,from_junction=0,to_junction=1,length_km=1,diameter_m=40e-3)

    """
    add_new_component(net, Pipe)

    # check if junction exist to attach the pipe to
    for b in [from_junction, to_junction]:
        if b not in net["junction"].index.values:
            raise UserWarning("Pipe %s tries to attach to non-existing junction %s"
                              % (name, b))

    if index is None:
        index = get_free_id(net["pipe"])

    if index in net["pipe"].index:
        raise UserWarning("A pipe with index %s already exists" % index)

    v = {"name": name, "from_junction": from_junction, "to_junction": to_junction,
         "std_type": None, "length_km": length_km, "diameter_m": diameter_m, "k_mm": k_mm,
         "loss_coefficient": loss_coefficient, "alpha_w_per_m2k": alpha_w_per_m2k,
         "sections": sections, "in_service": bool(in_service),
         "type": type, "qext_w": qext_w, "text_k": text_k}
    if 'std_type' in kwargs:
        raise UserWarning('you have defined a std_type, however, using this function you can only'
                          'create a pipe setting specific, individual parameters. If you want to '
                          'create a pipe from net.std_type please use create_pipe')
    v.update(kwargs)

    # store dtypes
    dtypes = net.pipe.dtypes

    for col, val in v.items():
        net.pipe.at[index, col] = val

    # and preserve dtypes
    _preserve_dtypes(net.pipe, dtypes)

    if geodata is not None:
        net["pipe_geodata"].at[index, "coords"] = geodata

    return index


def create_valve(net, from_junction, to_junction, diameter_m, opened=True, loss_coefficient=0,
                 name=None, index=None, type='valve', **kwargs):
    """
    Creates a valve element in net["valve"] from valve parameters.

    :param net: The net for which this valve should be created
    :type net: pandapipesNet
    :param from_junction: ID of the junction on one side which the valve will be connected with
    :type from_junction: int
    :param to_junction: ID of the junction on the other side which the valve will be connected with
    :type to_junction: int
    :param diameter_m: The valve diameter in [m]
    :type diameter_m: float
    :param opened: Flag to show if the valve is opened and allows for fluid flow or if it is closed\
            to block the fluid flow.
    :type opened: bool, default True
    :param loss_coefficient: The pressure loss coefficient introduced by the valve shape
    :type loss_coefficient: float, default 0
    :param name: A name tag for this valve
    :type name: str, default None
    :param index: Force a specified ID if it is available. If None, the index one higher than the\
            highest already existing index is selected.
    :type index: int, default None
    :param type: An identifier for special types of valves
    :type type: str, default None
    :param kwargs: Additional keyword arguments will be added as further columns to the\
            net["valve"] table
    :return: index - The unique ID of the created element
    :rtype: int

    :Example:
        >>> create_valve(net, 0, 1, diameter_m=4e-3, name="valve1")

    """
    add_new_component(net, Valve)

    # check if junction exist to attach the pipe to
    for b in [from_junction, to_junction]:
        if b not in net["junction"].index.values:
            raise UserWarning("Valve %s tries to attach to non-existing junction %s"
                              % (name, b))

    if index is None:
        index = get_free_id(net["valve"])

    if index in net["valve"].index:
        raise UserWarning("A valve with index %s already exists" % index)

    v = {"name": name, "from_junction": from_junction, "to_junction": to_junction,
         "diameter_m": diameter_m,
         "opened": opened, "loss_coefficient": loss_coefficient, "type": type}
    v.update(kwargs)
    # store dtypes
    dtypes = net.valve.dtypes

    for col, val in v.items():
        net.valve.at[index, col] = val

    # and preserve dtypes
    _preserve_dtypes(net.valve, dtypes)

    return index


def create_pump(net, from_junction, to_junction, std_type, name=None, index=None, in_service=True,
                type="pump", **kwargs):
    """
    Adds one pump in table net["pump"].

    :param net: The net within this pump should be created
    :type net: pandapipesNet
    :param from_junction: ID of the junction on one side which the pump will be connected with
    :type from_junction: int
    :param to_junction: ID of the junction on the other side which the pump will be connected with
    :type to_junction: int
    :param std_type: There are currently three different std_types. This std_types are P1, P2, P3.\
            Each of them describes a specific pump behaviour setting volume flow and pressure in\
            context.
    :type std_type: string, default None
    :param name: A name tag for this pump
    :type name: str, default None
    :param index: Force a specified ID if it is available. If None, the index one higher than the\
            highest already existing index is selected.
    :type index: int, default None
    :param in_service: True for in_service or False for out of service
    :type in_service: bool, default True
    :param type:  Type variable to classify the pump
    :type type: str, default "pump"
    :param kwargs: Additional keyword arguments will be added as further columns to the\
            net["pump"] table
    :type kwargs: dict
    :return: index - The unique ID of the created element
    :rtype: int

    EXAMPLE:
        >>> create_pump(net, 0, 1, std_type="P1")

    """
    add_new_component(net, Pump)

    for b in [from_junction, to_junction]:
        if b not in net["junction"].index.values:
            raise UserWarning("Pump %s tries to attach to non-existing junction %s" % (name, b))

    if index is None:
        index = get_free_id(net["pump"])
    if index in net["pump"].index:
        raise UserWarning("A pump with the id %s already exists" % id)

    # store dtypes
    dtypes = net.pump.dtypes

    _check_std_type(net, std_type, "pump", "create_pump")
    v = {"name": name, "from_junction": from_junction, "to_junction": to_junction,
         "std_type": std_type, "in_service": bool(in_service), "type": type}
    v.update(kwargs)
    # and preserve dtypes
    for col, val in v.items():
        net.pump.at[index, col] = val
    _preserve_dtypes(net.pump, dtypes)

    return index


def create_pump_from_parameters(net, from_junction, to_junction, new_std_type_name,
                                pressure_list=None, flowrate_list=None, reg_polynomial_degree=None,
                                poly_coefficents=None, name=None, index=None, in_service=True,
                                type="pump", **kwargs):
    """
    Adds one pump in table net["pump"].

    :param net: The net within this pump should be created
    :type net: pandapipesNet
    :param from_junction: ID of the junction on one side which the pump will be connected with
    :type from_junction: int
    :param to_junction: ID of the junction on the other side which the pump will be connected with
    :type to_junction: int
    :param new_std_type_name: Set a name for your pump. You will find your definied pump under
            std_type in your net. The name will be given under std_type in net.pump.
    :type new_std_type_name: string
    :param pressure_list: This list contains measured pressure supporting points required\
            to define and determine the dependencies of the pump between pressure and volume flow.\
            The pressure must be given in [bar]. Needs to be defined only if no pump of standard\
            type is selected.
    :type pressure_list: list, default None
    :param flowrate_list: This list contains the corresponding flowrate values to the given\
            pressure values. Thus the length must be equal to the pressure list. Needs to be\
            defined only if no pump of standard type is selected. ATTENTION: The flowrate values\
            are given in :math:`[\\frac{m^3}{h}]`.
    :type flowrate_list: list, default None
    :param reg_polynomial_degree: The degree of the polynomial fit must be defined if pressure\
            and flowrate list are given. The fit describes the behaviour of the pump (delta P /\
            volumen flow curve).
    :type reg_polynomial_degree: int, default None
    :param poly_coefficents: Alternatviely to taking measurement values and degree of polynomial
            fit, previously calculated regression parameters can also be given directly. It
            describes the dependency between pressure and flowrate.\
            ATTENTION: The determined parameteres must be retrieved by setting flowrate given\
            in :math:`[\\frac{m^3}{h}]` and pressure given in bar in context. The first entry in\
            the list (c[0]) is for the polynom of highest degree (c[0]*x**n), the last one for
            c*x**0.
    :type poly_coefficents: list, default None
    :param name: A name tag for this pump
    :type name: str, default None
    :param index: Force a specified ID if it is available. If None, the index one higher than the\
            highest already existing index is selected.
    :type index: int, default None
    :param in_service: True for in_service or False for out of service
    :type in_service: bool, default True
    :param type:  type variable to classify the pump
    :type type: str, default "pump"
    :param kwargs: Additional keyword arguments will be added as further columns to the\
            net["pump"] table
    :type kwargs: dict
    :return: index - The unique ID of the created element
    :rtype: int

    EXAMPLE:
        >>> create_pump_from_parameters(net, 0, 1, 'pump1', pressure_list=[0,1,2,3],\
                                        flowrate_list=[0,1,2,3], reg_polynomial_degree=1)
        >>> create_pump_from_parameters(net, 0, 1, 'pump2', poly_coefficents=[1,0])

    """
    add_new_component(net, Pump)

    for b in [from_junction, to_junction]:
        if b not in net["junction"].index.values:
            raise UserWarning("Pump %s tries to attach to non-existing junction %s" % (name, b))

    if index is None:
        index = get_free_id(net["pump"])
    if index in net["pump"].index:
        raise UserWarning("A pump with the id %s already exists" % id)

    # store dtypes
    dtypes = net.pump.dtypes

    if pressure_list is not None and flowrate_list is not None and reg_polynomial_degree is not None:
        reg_par = regression_function(pressure_list, flowrate_list, reg_polynomial_degree)
        pump = PumpStdType(new_std_type_name, reg_par)
        add_pump_std_type(net, new_std_type_name, pump)
    elif poly_coefficents is not None:
        pump = PumpStdType(new_std_type_name, poly_coefficents)
        add_pump_std_type(net, new_std_type_name, pump)

    v = {"name": name, "from_junction": from_junction, "to_junction": to_junction,
         "std_type": new_std_type_name, "in_service": bool(in_service), "type": type}
    v.update(kwargs)
    # and preserve dtypes
    for col, val in v.items():
        net.pump.at[index, col] = val
    _preserve_dtypes(net.pump, dtypes)

    return index


def create_circ_pump_const_pressure(net, from_junction, to_junction, p_bar, plift_bar,
                                    t_k=None, name=None, index=None, in_service=True, type="pt",
                                    **kwargs):
    """
    Adds one circulation pump with a constant pressure lift in table net["circ_pump_pressure"].

    :param net: The net within this pump should be created
    :type net: pandapipesNet
    :param from_junction: ID of the junction on one side which the pump will be connected with
    :type from_junction: int
    :param to_junction: ID of the junction on the other side which the pump will be connected with
    :type to_junction: int
    :param p_bar: Pressure set point
    :type p_bar: float
    :param plift_bar: Pressure lift induced by the pump
    :type plift_bar: float
    :param t_k: Temperature set point
    :type t_k: float
    :param name: Name of the pump
    :type name: str
    :param index: Force a specified ID if it is available. If None, the index one higher than the\
            highest already existing index is selected.
    :type index: int, default None
    :param in_service: True for in_service or False for out of service
    :type in_service: bool, default True
    :param type: The pump type denotes the values that are fixed:\n
            - "p": The pressure is fixed.
            - "t": The temperature is fixed and will not be solved. Please note that pandapipes\
             cannot check for inconsistencies in the formulation of heat transfer equations yet.
            - "pt": The pump shows both "p" and "t" behavior.
    :type type: str, default "pt"
    :param kwargs: Additional keyword arguments will be added as further columns to the\
            net["circ_pump_pressure"] table
    :type kwargs: dict
    :return: index - The unique ID of the created element
    :rtype: int

    :Example:
        >>> create_circ_pump_const_pressure(net, 0, 1, p_bar=5, plift_bar=2, t_k=350, type="p")

    """

    add_new_component(net, CirculationPumpPressure)

    for b in [from_junction, to_junction]:
        if b not in net["junction"].index.values:
            raise UserWarning(
                    "CirculationPumpPressure %s tries to attach to non-existing junction %s"
                    % (name, b))

    if index is None:
        index = get_free_id(net["circ_pump_pressure"])
    if index in net["circ_pump_pressure"].index:
        raise UserWarning("A CirculationPumpPressure with the id %s already exists" % id)

    # store dtypes
    dtypes = net.circ_pump_pressure.dtypes

    v = {"name": name, "from_junction": from_junction, "to_junction": to_junction,
         "p_bar": p_bar, "t_k": t_k, "plift_bar": plift_bar,
         "in_service": bool(in_service), "type": type}
    v.update(kwargs)
    # and preserve dtypes
    for col, val in v.items():
        net.circ_pump_pressure.at[index, col] = val
    _preserve_dtypes(net.circ_pump_pressure, dtypes)

    return index


def create_circ_pump_const_mass_flow(net, from_junction, to_junction, p_bar, mdot_kg_per_s,
                                     t_k=None, name=None, index=None, in_service=True,
                                     type="pt", **kwargs):
    """
    Adds one circulation pump with a constant mass flow in table net["circ_pump_mass"].

    :param net: The net within this pump should be created
    :type net: pandapipesNet
    :param from_junction: ID of the junction on one side which the pump will be connected with
    :type from_junction: int
    :param to_junction: ID of the junction on the other side which the pump will be connected with
    :type to_junction: int
    :param p_bar: Pressure set point
    :type p_bar: float
    :param mdot_kg_per_s: Constant mass flow, which is transported through the pump
    :type mdot_kg_per_s: float
    :param t_k: Temperature set point
    :type t_k: float
    :param name: Name of the pump
    :type name: str
    :param index: Force a specified ID if it is available. If None, the index one higher than the\
            highest already existing index is selected.
    :type index: int, default None
    :param in_service: True for in_service or False for out of service
    :type in_service: bool, default True
    :param type: The pump type denotes the values that are fixed:\n
            - "p": The pressure is fixed.
            - "t": The temperature is fixed and will not be solved. Please note that pandapipes\
             cannot check for inconsistencies in the formulation of heat transfer equations yet.
            - "pt": The pump shows both "p" and "t" behavior.
    :type type: str, default "pt"
    :param kwargs: Additional keyword arguments will be added as further columns to the\
            net["circ_pump_mass"] table
    :type kwargs: dict
    :return: index - The unique ID of the created element
    :rtype: int

    :Example:
        >>> create_circ_pump_const_mass_flow(net, 0, 1, p_bar=5, mdot_kg_per_s=2, t_k=350, type="p")

    """

    add_new_component(net, CirculationPumpMass)

    for b in [from_junction, to_junction]:
        if b not in net["junction"].index.values:
            raise UserWarning("CirculationPumpMass %s tries to attach to non-existing junction %s"
                              % (name, b))

    if index is None:
        index = get_free_id(net["circ_pump_mass"])
    if index in net["circ_pump_mass"].index:
        raise UserWarning("A CirculationPumpMass with the id %s already exists" % id)

    # store dtypes
    dtypes = net.circ_pump_mass.dtypes

    v = {"name": name, "from_junction": from_junction, "to_junction": to_junction,
         "p_bar": p_bar, "t_k": t_k, "mdot_kg_per_s": mdot_kg_per_s,
         "in_service": bool(in_service), "type": type}
    v.update(kwargs)
    # and preserve dtypes
    for col, val in v.items():
        net.circ_pump_mass.at[index, col] = val
    _preserve_dtypes(net.circ_pump_mass, dtypes)

    return index


<<<<<<< HEAD
def create_pressure_control(net, from_junction, to_junction, controlled_junction, controlled_p_bar,
                            name=None, index=None, in_service=True, type="pressure_control",
                            **kwargs):
    """
    Adds one pressure control with a constant mass flow in table net["press_control"].

    :param net: The net within this pump should be created
    :type net: pandapipesNet
    :param from_junction: ID of the junction on one side which the pump will be connected with
    :type from_junction: int
    :param controlled_junction: ID of the junction at which the pressure is controlled
    :type controlled_junction: int
    :param to_junction: ID of the junction on the other side which the pump will be connected with
    :type to_junction: int
    :param controlled_p_bar: Pressure set point
    :type controlled_p_bar: float
    :param name: Name of the pressure control element
    :type name: str
    :param index: Force a specified ID if it is available. If None, the index one higher than the\
            highest already existing index is selected.
    :type index: int, default None
    :param in_service: True for in_service or False for out of service
    :type in_service: bool, default True
    :param type: Currently not used - possibility to specify a certain type of pressure control
    :type type: str, default "pressure_control"
    :param kwargs: Additional keyword arguments will be added as further columns to the \
            net["press_control"] table
    :type kwargs: dict
    :return: index - The unique ID of the created element
    :rtype: int

    :Example:
        >>> create_pressure_control(net, 0, 1, 1, controlled_p_bar=5)

    """

    add_new_component(net, PressureControlComponent)

    for b in [from_junction, to_junction]:
        if b not in net["junction"].index.values:
            raise UserWarning("PressureControlComponent %s tries to attach to non-existing junction %s"
                              % (name, b))

    if index is None:
        index = get_free_id(net["press_control"])
    if index in net["press_control"].index:
        raise UserWarning("A PressureControlComponent with the id %s already exists" % id)

    # store dtypes
    dtypes = net.press_control.dtypes

    v = {"name": name, "from_junction": from_junction, "to_junction": to_junction,
         "controlled_junction": controlled_junction, "controlled_p_bar": controlled_p_bar,
         "in_service": bool(in_service), "type": type}
    v.update(kwargs)
    # and preserve dtypes
    for col, val in v.items():
        net.press_control.at[index, col] = val
    _preserve_dtypes(net.press_control, dtypes)

    return index

=======
def create_junctions(net, nr_junctions, pn_bar, tfluid_k, heights_m=0, names=None, index=None,
                     in_service=True, types="junction", geodata=None, **kwargs):
    """
    Convenience function for creating many junctions at once. Parameter 'nr_junctions' specifies \
    the number of junctions created. Other parameters may be either arrays of length 'nr_junctions' \
    or single values.

    :param net: The pandapipes network in which the element is created
    :type net: pandapipesNet
    :param nr_junctions: Number of junctions to be created.
    :type nr_junctions: int
    :param pn_bar: The nominal pressure in [bar]. Used as an initial value for pressure calculation.
    :type pn_bar: Iterable or float
    :param tfluid_k: The fluid temperature in [K]. Used as parameter for gas calculations and as\
            initial value for temperature calculations.
    :type tfluid_k: Iterable or float
    :param heights_m: Heights of nodes above sea level in [m]
    :type heights_m: Iterable or float, default 0
    :param names: The names for these junctions
    :type names: Iterable or string, default None
    :param index: Force specified IDs if they are available. If None, the index one higher than the\
            highest already existing index is selected and counted onwards.
    :type index: Iterable(int), default None
    :param in_service: True for in_service or False for out of service
    :type in_service: Iterable or boolean, default True
    :param types: not used yet - Designed for type differentiation on pandas lookups (e.g. \
            household connection vs. crossing)
    :type types: Iterable or string, default "junction"
    :param geodata: Coordinates used for plotting
    :type geodata: Iterable of (x,y)-tuples, default None
    :param kwargs: Additional keyword arguments will be added as further columns to the\
            net["junction"] table
    :return: index - The unique IDs of the created elements
    :rtype: array(int)

    :Example:
        >>> create_junctions(net, 200, pn_bar=5, tfluid_k=320, height_m=np.arange(200))
    """
    add_new_component(net, Junction)

    index = _get_multiple_index_with_check(net, "junction", index, nr_junctions)
    entries = {"pn_bar": pn_bar,  "type": types, "tfluid_k": tfluid_k, "height_m": heights_m,
               "in_service": in_service, "name": names}
    entries.update(kwargs)
    _add_entries_to_table(net, "junction", index, entries)

    if geodata is not None:
        # works with a 2-tuple or a matching array
        net.junction_geodata = net.junction_geodata.append(pd.DataFrame(
            np.zeros((len(index), len(net.junction_geodata.columns)), dtype=int), index=index,
            columns=net.junction_geodata.columns))
        net.junction_geodata.loc[index, :] = np.nan
        net.junction_geodata.loc[index, ["x", "y"]] = geodata

    return index


def create_sinks(net, junctions, mdot_kg_per_s, scaling=1., names=None, index=None, in_service=True,
                 types='sink', **kwargs):
    """
    Convenience function for creating many sinks at once. Parameter 'junctions' must be an array \
    of the desired length. Other parameters may be either arrays of the same length or single \
    values.

    :param net: The net for which this sink should be created
    :type net: pandapipesNet
    :param junctions: The index of the junctions to which the sinks are connected
    :type junctions: Iterable(int)
    :param mdot_kg_per_s: The required mass flow
    :type mdot_kg_per_s: Iterable or float, default None
    :param scaling: An optional scaling factor to be set customly
    :type scaling: Iterable or float, default 1
    :param names: Name tags for the sinks
    :type names: Iterable or str, default None
    :param index: Force specified IDs if they are available. If None, the index one higher than the\
            highest already existing index is selected and counted onwards.
    :type index: Iterable(int), default None
    :param in_service: True for in service, False for out of service
    :type in_service: Iterable or bool, default True
    :param types: Type variables to classify the sinks
    :type types: Iterable or str, default None
    :param kwargs: Additional keyword arguments will be added as further columns to the\
            net["sink"] table
    :return: index - The unique IDs of the created elements
    :rtype: array(int)

    :Example:
        >>> new_sink_ids = create_sinks(net, junctions=[1, 5, 10], mdot_kg_per_s=[0.1, 0.05, 0.2])
    """
    add_new_component(net, Sink)

    _check_node_elements(net, junctions)
    index = _get_multiple_index_with_check(net, "sink", index, len(junctions))

    entries = {"junction": junctions, "mdot_kg_per_s": mdot_kg_per_s, "scaling": scaling,
               "in_service": in_service, "name": names, "type": types}
    entries.update(kwargs)
    _add_entries_to_table(net, "sink", index, entries)

    return index


def create_sources(net, junctions, mdot_kg_per_s, scaling=1., names=None, index=None,
                   in_service=True, types='source', **kwargs):
    """
    Convenience function for creating many sources at once. Parameter 'junctions' must be an array \
    of the desired length. Other parameters may be either arrays of the same length or single \
    values.

    :param net: The net for which this source should be created
    :type net: pandapipesNet
    :param junctions: The index of the junctions to which the sources are connected
    :type junctions: Iterabl(int)
    :param mdot_kg_per_s: The required mass flow
    :type mdot_kg_per_s: Iterable or float, default None
    :param scaling: An optional scaling factor to be set customly
    :type scaling: Iterable or float, default 1
    :param names: Name tags for the sources
    :type names: Iterable or str, default None
    :param index: Force specified IDs if they are available. If None, the index one higher than the\
            highest already existing index is selected and counted onwards.
    :type index: Iterable(int), default None
    :param in_service: True for in service, False for out of service
    :type in_service: Iterable or bool, default True
    :param types: Type variable to classify the sources
    :type types: Iterable or str, default None
    :param kwargs: Additional keyword arguments will be added as further columns to the\
            net["source"] table
    :return: index - The unique IDs of the created elements
    :rtype: array(int)

    :Example:
        >>> new_source_ids = create_sources(net, junctions=[1, 5, 10], mdot_kg_per_s=[0.1, 0.05, 0.2])
    """
    add_new_component(net, Source)

    _check_node_elements(net, junctions)
    index = _get_multiple_index_with_check(net, "source", index, len(junctions))

    entries = {"junction": junctions, "mdot_kg_per_s": mdot_kg_per_s, "scaling": scaling,
               "in_service": in_service, "name": names, "type": types}
    entries.update(kwargs)
    _add_entries_to_table(net, "source", index, entries)

    return index


def create_pipes(net, from_junctions, to_junctions, std_type, lengths_km, k_mm=1,
                 loss_coefficients=0, sections=1, alpha_w_per_m2k=0., text_k=293, qext_w=0.,
                 names=None, index=None, geodata=None, in_service=True, types="pipe", **kwargs):
    """
    Convenience function for creating many pipes at once. Parameters 'from_junctions' and \
    'to_junctions' must be arrays of equal length. Other parameters may be either arrays of the \
    same length or single values. In any case the line parameters are defined through a single \
    standard type, so all pipes have the same standard type.

    :param net: The net for which this pipe should be created
    :type net: pandapipesNet
    :param from_junctions: IDs of the junctions on one side which the pipes will be connected to
    :type from_junctions: Iterable(int)
    :param to_junctions: IDs of the junctions on the other side to which the pipes will be \
            connected to
    :type to_junctions: Iterable(int)
    :param std_type: Name of standard type
    :type std_type: str
    :param lengths_km: Lengths of the pipes in [km]
    :type lengths_km: Iterable or float
    :param k_mm: Pipe roughness in [mm]
    :type k_mm: Iterable or float, default 1
    :param loss_coefficients: Additional pressure loss coefficients, introduced by e.g. bends
    :type loss_coefficients: Iterable or float, default 0
    :param sections: The number of internal pipe sections. Important for gas and temperature\
            calculations, where variables are dependent on pipe length.
    :type sections: Iterable or int, default 1
    :param alpha_w_per_m2k: Heat transfer coefficients in [W/(m^2*K)]
    :type alpha_w_per_m2k: Iterable or float, default 0
    :param text_k: Ambient temperatures of pipes in [K]
    :type text_k: Iterable or float, default 293
    :param qext_w: External heat feed-in to the pipes in [W]
    :type qext_w: Iterable or float, default 0
    :param names: Name tags for these pipes
    :type names: Iterable or str, default None
    :param index: Force specified IDs if they are available. If None, the index one higher than the\
            highest already existing index is selected and counted onwards.
    :type index: Iterable(int), default None
    :param geodata: The coordinates of the pipes. The first row should be the coordinates of\
            junction a and the last should be the coordinates of junction b. The points in the\
            middle represent the bending points of the pipe.
    :type geodata: array, shape=(no_pipes,2L) or (,2L), default None
    :param in_service: True for in service, False for out of service
    :type in_service: Iterable or bool, default True
    :param types: Identifiers for special types of pipes (e.g. below or above ground)
    :type types: Iterable or str, default "pipe"
    :param kwargs: Additional keyword arguments will be added as further columns to the\
            net["pipe"] table
    :return: index - The unique IDs of the created elements
    :rtype: array(int)

    :Example:
        >>> pipe_indices = create_pipes(net, from_junctions=[0, 2, 6], to_junctions=[1, 3, 7], \
                                        std_type='315_PE_80_SDR_17', lengths_km=[0.2, 1, 0.3])

    """
    add_new_component(net, Pipe)

    nr_pipes = len(from_junctions)
    index = _get_multiple_index_with_check(net, "pipe", index, nr_pipes)
    _check_branches(net, from_junctions, to_junctions, "pipe")
    _check_std_type(net, std_type, "pipe", "create_pipes")

    pipe_parameters = load_std_type(net, std_type, "pipe")
    entries = {"name": names, "from_junction": from_junctions, "to_junction": to_junctions,
               "std_type": std_type, "length_km": lengths_km,
               "diameter_m": pipe_parameters["inner_diameter_mm"] / 1000, "k_mm": k_mm,
               "loss_coefficient": loss_coefficients, "alpha_w_per_m2k": alpha_w_per_m2k,
               "sections": sections, "in_service": in_service, "type": types, "qext_w": qext_w,
               "text_k": text_k}
    entries.update(kwargs)
    _add_entries_to_table(net, "pipe", index, entries)

    if geodata is not None:
        _add_multiple_branch_geodata(net, "pipe", geodata, index)
    return index


def create_pipes_from_parameters(net, from_junctions, to_junctions, lengths_km, diameters_m, k_mm=1,
                                 loss_coefficients=0, sections=1, alpha_w_per_m2k=0., text_k=293,
                                 qext_w=0., names=None, index=None, geodata=None, in_service=True,
                                 types="pipe", **kwargs):
    """
    Convenience function for creating many pipes at once. Parameters 'from_junctions' and \
    'to_junctions' must be arrays of equal length. Other parameters may be either arrays of the \
    same length or single values.

    :param net: The net for which this pipe should be created
    :type net: pandapipesNet
    :param from_junctions: IDs of the junctions on one side which the pipes will be connected to
    :type from_junctions: Iterable(int)
    :param to_junctions: IDs of the junctions on the other side to which the pipes will be \
            connected to
    :type to_junctions: Iterable(int)
    :param lengths_km: Lengths of the pipes in [km]
    :type lengths_km: Iterable or float
    :param diameters_m: The pipe diameters in [m]
    :type diameters_m: Iterable or float
    :param k_mm: Pipe roughness in [mm]
    :type k_mm: Iterable or float, default 1
    :param loss_coefficients: Additional pressure loss coefficients, introduced by e.g. bends
    :type loss_coefficients: Iterable or float, default 0
    :param sections: The number of internal pipe sections. Important for gas and temperature\
            calculations, where variables are dependent on pipe length.
    :type sections: Iterable or int, default 1
    :param alpha_w_per_m2k: Heat transfer coefficients in [W/(m^2*K)]
    :type alpha_w_per_m2k: Iterable or float, default 0
    :param text_k: Ambient temperatures of pipes in [K]
    :type text_k: Iterable or float, default 293
    :param qext_w: External heat feed-in to the pipes in [W]
    :type qext_w: Iterable or float, default 0
    :param names: Name tags for these pipes
    :type names: Iterable or str, default None
    :param index: Force specified IDs if they are available. If None, the index one higher than the\
            highest already existing index is selected and counted onwards.
    :type index: Iterable(int), default None
    :param geodata: The coordinates of the pipes. The first row should be the coordinates of\
            junction a and the last should be the coordinates of junction b. The points in the\
            middle represent the bending points of the pipe.
    :type geodata: array, shape=(no_pipes,2L) or (,2L), default None
    :param in_service: True for in service, False for out of service
    :type in_service: Iterable or bool, default True
    :param types: Identifiers for special types of pipes (e.g. below or above ground)
    :type types: Iterable or str, default "pipe"
    :param kwargs: Additional keyword arguments will be added as further columns to the\
            net["pipe"] table
    :return: index - The unique IDs of the created elements
    :rtype: array(int)

    :Example:
        >>> pipe_indices = create_pipes_from_parameters(\
                net, from_junctions=[0, 2, 6], to_junctions=[1, 3, 7], lengths_km=[0.2, 1, 0.3],\
                diameters_m=40e-3)

    """
    add_new_component(net, Pipe)

    index = _get_multiple_index_with_check(net, "pipe", index, len(from_junctions))
    _check_branches(net, from_junctions, to_junctions, "pipe")

    entries = {"name": names, "from_junction": from_junctions, "to_junction": to_junctions,
               "std_type": None, "length_km": lengths_km, "diameter_m": diameters_m, "k_mm": k_mm,
               "loss_coefficient": loss_coefficients, "alpha_w_per_m2k": alpha_w_per_m2k,
               "sections": sections, "in_service": in_service, "type": types, "qext_w": qext_w,
               "text_k": text_k}
    entries.update(kwargs)
    _add_entries_to_table(net, "pipe", index, entries)

    if geodata is not None:
        _add_multiple_branch_geodata(net, "pipe", geodata, index)
    return index


def create_valves(net, from_junctions, to_junctions, diameters_m, opened=True, loss_coefficients=0,
                  names=None, index=None, types='valve', **kwargs):
    """
     Convenience function for creating many pipes at once. Parameters 'from_junctions' and \
    'to_junctions' must be arrays of equal length. Other parameters may be either arrays of the \
    same length or single values.

    :param net: The net for which this valve should be created
    :type net: pandapipesNet
    :param from_junctions: IDs of the junctions on one side which the valves will be connected to
    :type from_junctions: Iterable(int)
    :param to_junctions: IDs of the junctions on the other side to which the valves will be \
            connected to
    :type to_junctions: Iterable(int)
    :param diameters_m: The valve diameters in [m]
    :type diameters_m: Iterable or float
    :param opened: Flag to show if the valves are opened and allow for fluid flow or if they are\
            closed to block the fluid flow.
    :type opened: Iterable or bool, default True
    :param loss_coefficients: The pressure loss coefficients introduced by the valve shapes
    :type loss_coefficients: Iterable or float, default 0
    :param names: Name tags for the valves
    :type names: Iterable or str, default None
    :param index: Force specified IDs if they are available. If None, the index one higher than the\
            highest already existing index is selected and counted onwards.
    :type index: Iterable(int), default None
    :param types: Identifiers for special types of valves (e.g. below or above ground)
    :type types: Iterable or str, default "valve"
    :param kwargs: Additional keyword arguments will be added as further columns to the\
            net["valve"] table
    :return: index - The unique IDs of the created elements
    :rtype: array(int)

    :Example:
        >>> create_valves(net, from_junctions=[0, 1, 4], to_junctions=[1, 5, 6], \
                opened=[True, False, True], diameters_m=4e-3, names=["valve_%d" for d in range(3)])

    """
    add_new_component(net, Valve)

    index = _get_multiple_index_with_check(net, "valve", index, len(from_junctions))
    _check_branches(net, from_junctions, to_junctions, "valve")

    entries = {"name": names, "from_junction": from_junctions, "to_junction": to_junctions,
               "diameter_m": diameters_m, "opened": opened, "loss_coefficient": loss_coefficients,
               "type": types}
    entries.update(kwargs)
    _add_entries_to_table(net, "valve", index, entries)

    return index


>>>>>>> c6fcf6ed
def create_fluid_from_lib(net, name, overwrite=True):
    """
    Creates a fluid from library (if there is an entry) and sets net["fluid"] to this value.
    Currently existing fluids in the library are: "hgas", "lgas", "hydrogen", "water", "air".

    :param net: The net for which this fluid should be created
    :type net: pandapipesNet
    :param name: The name of the fluid that shall be extracted from the fluid lib
    :type name: str
    :param overwrite: Flag if a possibly existing fluid in the net shall be overwritten
    :type overwrite: bool, default True
    :return: No output

    :Example:
        >>> create_fluid_from_lib(net, name="water")

    """
    _add_fluid_to_net(net, call_lib(name), overwrite=overwrite)


def _get_multiple_index_with_check(net, table, index, number):
    if index is None:
        bid = get_free_id(net[table])
        return np.arange(bid, bid + number, 1)
    if np.any(np.isin(index, net[table].index.values)):
        raise UserWarning("%ss with the ids %s already exist."
                          % (table.capitalize(),
                             net[table].index.values[np.isin(net[table].index.values, index)]))
    return index


def _check_node_elements(net, junctions):
    if np.any(~np.isin(junctions, net["junction"].index.values)):
        junction_not_exist = set(junctions) - set(net["junction"].index.values)
        raise UserWarning("Cannot attach to junctions %s, they do not exist" % junction_not_exist)


def _check_branches(net, from_junctions, to_junctions, table):
    all_junctions = np.array(list(from_junctions) + list(to_junctions))
    if np.any(~np.isin(all_junctions, net.junction.index.values)):
        junction_not_exist = set(all_junctions) - set(net.junction.index)
        raise UserWarning("%s trying to attach to non existing junctions %s"
                          % (table.capitalize(), junction_not_exist))


def _check_std_type(net, std_type, table, function_name):
    if 'std_type' not in net:
        raise UserWarning('%s is defined as std_type in %s but there are no std_types '
                          'defined in your net. You need to define a std_type first or set '
                          'add_stdtypes=True in create_empty_network.' % (std_type, function_name))
    if std_type not in net['std_type'][table]:
        raise UserWarning('%s is not given in std_type (%s). Either change std_type or define new '
                          'one' % (std_type, table))


def _add_entries_to_table(net, table, index, entries, preserve_dtypes=True):
    dtypes = None
    if preserve_dtypes:
        # store dtypes
        dtypes = net[table].dtypes

    dd = pd.DataFrame(index=index, columns=net[table].columns)
    dd = dd.assign(**entries)

    # extend the table by the frame we just created
    if version.parse(pd.__version__) >= version.parse("0.23"):
        net[table] = net[table].append(dd, sort=False)
    else:
        # prior to pandas 0.23 there was no explicit parameter (instead it was standard behavior)
        net[table] = net[table].append(dd)

    # and preserve dtypes
    if preserve_dtypes:
        _preserve_dtypes(net[table], dtypes)


def _add_multiple_branch_geodata(net, table, geodata, index):
    geo_table = "%s_geodata" % table
    dtypes = net[geo_table].dtypes
    df = pd.DataFrame(index=index, columns=net[geo_table].columns)
    # works with single or multiple lists of coordinates
    if len(geodata[0]) == 2 and not hasattr(geodata[0][0], "__iter__"):
        # geodata is a single list of coordinates
        df["coords"] = [geodata] * len(index)
    else:
        # geodata is multiple lists of coordinates
        df["coords"] = geodata

    if version.parse(pd.__version__) >= version.parse("0.23"):
        net[geo_table] = net[geo_table].append(df, sort=False)
    else:
        # prior to pandas 0.23 there was no explicit parameter (instead it was standard behavior)
        net[geo_table] = net[geo_table].append(df)

    _preserve_dtypes(net[geo_table], dtypes)<|MERGE_RESOLUTION|>--- conflicted
+++ resolved
@@ -7,8 +7,7 @@
 from packaging import version
 from pandapipes.component_models.auxiliaries.component_toolbox import add_new_component
 from pandapipes.pandapipes_net import pandapipesNet, get_default_pandapipes_structure
-from pandapipes.properties import call_lib
-from pandapipes.properties.fluids import _add_fluid_to_net
+from pandapipes.properties import call_lib, _add_fluid_to_net
 from pandapower.auxiliary import get_free_id, _preserve_dtypes
 from pandapipes.properties.fluids import Fluid
 from pandapipes.std_types.std_type import PumpStdType, add_basic_std_types, add_pump_std_type, \
@@ -909,7 +908,6 @@
     return index
 
 
-<<<<<<< HEAD
 def create_pressure_control(net, from_junction, to_junction, controlled_junction, controlled_p_bar,
                             name=None, index=None, in_service=True, type="pressure_control",
                             **kwargs):
@@ -972,7 +970,6 @@
 
     return index
 
-=======
 def create_junctions(net, nr_junctions, pn_bar, tfluid_k, heights_m=0, names=None, index=None,
                      in_service=True, types="junction", geodata=None, **kwargs):
     """
@@ -1325,7 +1322,6 @@
     return index
 
 
->>>>>>> c6fcf6ed
 def create_fluid_from_lib(net, name, overwrite=True):
     """
     Creates a fluid from library (if there is an entry) and sets net["fluid"] to this value.
